--- conflicted
+++ resolved
@@ -12,10 +12,5 @@
 *.py[cod]
 *.swp
 *~
-<<<<<<< HEAD
 .hg*
-=======
-.hg*
-requirements.txt
-.cache
->>>>>>> 4dc2c76b
+.cache