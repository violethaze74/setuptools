--- conflicted
+++ resolved
@@ -22,14 +22,9 @@
 
 [options]
 packages = find_namespace:
-<<<<<<< HEAD
 # disabled as it causes tests to be included #2505
 # include_package_data = true
-python_requires = >=3.6
-=======
-include_package_data = true
 python_requires = >=3.7
->>>>>>> eca1c4ca
 install_requires =
 
 [options.packages.find]
