--- conflicted
+++ resolved
@@ -1,7 +1,3 @@
-<<<<<<< HEAD
-[aliases]
-release = sdist bdist_wheel upload build_sphinx upload_docs
-=======
 [bumpversion]
 current_version = 20.6.7
 commit = True
@@ -14,9 +10,6 @@
 [aliases]
 clean_egg_info = egg_info -RDb ''
 release = clean_egg_info sdist bdist_wheel build_sphinx
-source = register sdist binary
-binary = bdist_egg upload --show-response
->>>>>>> 9803058d
 test = pytest
 
 [build_sphinx]
