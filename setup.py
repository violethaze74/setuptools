--- conflicted
+++ resolved
@@ -7,12 +7,9 @@
 import sys
 import textwrap
 
+import bootstrap
 import setuptools
-<<<<<<< HEAD
-import bootstrap
-=======
 from setuptools.command.install import install
->>>>>>> 03d36b9e
 
 here = os.path.dirname(__file__)
 
