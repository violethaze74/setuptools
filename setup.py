#!/usr/bin/env python
"""Distutils setup file, used to install or test 'setuptools'"""
import sys
import os
import textwrap
import re

# Allow to run setup.py from another directory.
os.chdir(os.path.dirname(os.path.abspath(__file__)))

src_root = None
do_2to3 = False
if sys.version_info >= (3,) and do_2to3:
    tmp_src = os.path.join("build", "src")
    from distutils.filelist import FileList
    from distutils import dir_util, file_util, util, log
    log.set_verbosity(1)
    fl = FileList()
    manifest_file = open("MANIFEST.in")
    for line in manifest_file:
        fl.process_template_line(line)
    manifest_file.close()
    dir_util.create_tree(tmp_src, fl.files)
    outfiles_2to3 = []
    dist_script = os.path.join("build", "src", "ez_setup.py")
    for f in fl.files:
        outf, copied = file_util.copy_file(f, os.path.join(tmp_src, f), update=1)
        if copied and outf.endswith(".py") and outf != dist_script:
            outfiles_2to3.append(outf)
        if copied and outf.endswith('api_tests.txt'):
            # XXX support this in distutils as well
            from lib2to3.main import main
            main('lib2to3.fixes', ['-wd', os.path.join(tmp_src, 'tests', 'api_tests.txt')])

    util.run_2to3(outfiles_2to3)

    # arrange setup to use the copy
    sys.path.insert(0, os.path.abspath(tmp_src))
    src_root = tmp_src

from distutils.util import convert_path

d = {}
init_path = convert_path('setuptools/command/__init__.py')
init_file = open(init_path)
exec(init_file.read(), d)
init_file.close()

SETUP_COMMANDS = d['__all__']
<<<<<<< HEAD
VERSION = "0.8"
=======
VERSION = "0.7.6"
>>>>>>> b99749aa

from setuptools import setup, find_packages
from setuptools.command.build_py import build_py as _build_py
from setuptools.command.test import test as _test

scripts = []

console_scripts = ["easy_install = setuptools.command.easy_install:main"]
<<<<<<< HEAD
=======

# Gentoo distributions manage the python-version-specific scripts themselves,
# so they define an environment variable to suppress the creation of the
# version-specific scripts.
>>>>>>> b99749aa
if os.environ.get("SETUPTOOLS_DISABLE_VERSIONED_EASY_INSTALL_SCRIPT") in (None, "", "0") and \
    os.environ.get("DISTRIBUTE_DISABLE_VERSIONED_EASY_INSTALL_SCRIPT") in (None, "", "0"):
    console_scripts.append("easy_install-%s = setuptools.command.easy_install:main" % sys.version[:3])

# specific command that is used to generate windows .exe files
class build_py(_build_py):
    def build_package_data(self):
        """Copy data files into build directory"""
        lastdir = None
        for package, src_dir, build_dir, filenames in self.data_files:
            for filename in filenames:
                target = os.path.join(build_dir, filename)
                self.mkpath(os.path.dirname(target))
                srcfile = os.path.join(src_dir, filename)
                outf, copied = self.copy_file(srcfile, target)
                srcfile = os.path.abspath(srcfile)

                # avoid a bootstrapping issue with easy_install -U (when the
                # previous version doesn't have convert_2to3_doctests)
                if not hasattr(self.distribution, 'convert_2to3_doctests'):
                    continue
                if not do_2to3:
                    continue
                if copied and srcfile in self.distribution.convert_2to3_doctests:
                    self.__doctests_2to3.append(outf)

class test(_test):
    """Specific test class to avoid rewriting the entry_points.txt"""
    def run(self):
        entry_points = os.path.join('setuptools.egg-info', 'entry_points.txt')

        if not os.path.exists(entry_points):
            _test.run(self)
            return # even though _test.run will raise SystemExit

        f = open(entry_points)

        # running the test
        try:
            ep_content = f.read()
        finally:
            f.close()

        try:
            _test.run(self)
        finally:
            # restoring the file
            f = open(entry_points, 'w')
            try:
                f.write(ep_content)
            finally:
                f.close()


readme_file = open('README.txt')
# the release script adds hyperlinks to issues
if os.path.exists('CHANGES (links).txt'):
    changes_file = open('CHANGES (links).txt')
else:
    # but if the release script has not run, fall back to the source file
    changes_file = open('CHANGES.txt')
long_description = readme_file.read() + '\n' + changes_file.read()
readme_file.close()
changes_file.close()

package_data = {'setuptools': ['site-patch.py']}
if sys.platform == 'win32' or os.environ.get("SETUPTOOLS_INSTALL_WINDOWS_SPECIFIC_FILES") not in (None, "", "0"):
    package_data.setdefault('setuptools', []).extend(['*.exe'])
    package_data.setdefault('setuptools.command', []).extend(['*.xml'])

dist = setup(
    name="setuptools",
    version=VERSION,
    description="Easily download, build, install, upgrade, and uninstall "
                "Python packages",
    author="The fellowship of the packaging",
    author_email="distutils-sig@python.org",
    license="PSF or ZPL",
    long_description = long_description,
    keywords = "CPAN PyPI distutils eggs package management",
    url = "https://pypi.python.org/pypi/setuptools",
    test_suite = 'setuptools.tests',
    src_root = src_root,
    packages = find_packages(),
    package_data = package_data,

    py_modules = ['pkg_resources', 'easy_install'],

    zip_safe = (sys.version>="2.5"),   # <2.5 needs unzipped for -m to work

    cmdclass = {'test': test},
    entry_points = {
        "distutils.commands" : [
            "%(cmd)s = setuptools.command.%(cmd)s:%(cmd)s" % locals()
            for cmd in SETUP_COMMANDS
        ],
        "distutils.setup_keywords": [
            "eager_resources        = setuptools.dist:assert_string_list",
            "namespace_packages     = setuptools.dist:check_nsp",
            "extras_require         = setuptools.dist:check_extras",
            "install_requires       = setuptools.dist:check_requirements",
            "tests_require          = setuptools.dist:check_requirements",
            "entry_points           = setuptools.dist:check_entry_points",
            "test_suite             = setuptools.dist:check_test_suite",
            "zip_safe               = setuptools.dist:assert_bool",
            "package_data           = setuptools.dist:check_package_data",
            "exclude_package_data   = setuptools.dist:check_package_data",
            "include_package_data   = setuptools.dist:assert_bool",
            "packages               = setuptools.dist:check_packages",
            "dependency_links       = setuptools.dist:assert_string_list",
            "test_loader            = setuptools.dist:check_importable",
            "use_2to3               = setuptools.dist:assert_bool",
            "convert_2to3_doctests  = setuptools.dist:assert_string_list",
            "use_2to3_fixers        = setuptools.dist:assert_string_list",
            "use_2to3_exclude_fixers = setuptools.dist:assert_string_list",
        ],
        "egg_info.writers": [
            "PKG-INFO = setuptools.command.egg_info:write_pkg_info",
            "requires.txt = setuptools.command.egg_info:write_requirements",
            "entry_points.txt = setuptools.command.egg_info:write_entries",
            "eager_resources.txt = setuptools.command.egg_info:overwrite_arg",
            "namespace_packages.txt = setuptools.command.egg_info:overwrite_arg",
            "top_level.txt = setuptools.command.egg_info:write_toplevel_names",
            "depends.txt = setuptools.command.egg_info:warn_depends_obsolete",
            "dependency_links.txt = setuptools.command.egg_info:overwrite_arg",
        ],
        "console_scripts": console_scripts,

        "setuptools.file_finders":
            ["svn_cvs = setuptools.command.sdist:_default_revctrl"],

        "setuptools.installation":
            ['eggsecutable = setuptools.command.easy_install:bootstrap'],
    },


    classifiers = textwrap.dedent("""
        Development Status :: 5 - Production/Stable
        Intended Audience :: Developers
        License :: OSI Approved :: Python Software Foundation License
        License :: OSI Approved :: Zope Public License
        Operating System :: OS Independent
        Programming Language :: Python :: 2.4
        Programming Language :: Python :: 2.5
        Programming Language :: Python :: 2.6
        Programming Language :: Python :: 2.7
        Programming Language :: Python :: 3
        Programming Language :: Python :: 3.1
        Programming Language :: Python :: 3.2
        Programming Language :: Python :: 3.3
        Topic :: Software Development :: Libraries :: Python Modules
        Topic :: System :: Archiving :: Packaging
        Topic :: System :: Systems Administration
        Topic :: Utilities
        """).strip().splitlines(),
    extras_require = {
        "ssl:sys_platform=='win32'": "wincertstore==0.1",
        "ssl:sys_platform=='win32' and python_version=='2.4'": "ctypes==1.0.2",
        "ssl:python_version in '2.4, 2.5'":"ssl==1.16",
        "certs": "certifi==0.0.8",
    },
    dependency_links = [
        'https://pypi.python.org/packages/source/c/certifi/certifi-0.0.8.tar.gz#md5=dc5f5e7f0b5fc08d27654b17daa6ecec',
        'https://pypi.python.org/packages/source/s/ssl/ssl-1.16.tar.gz#md5=fb12d335d56f3c8c7c1fefc1c06c4bfb',
        'https://pypi.python.org/packages/source/w/wincertstore/wincertstore-0.1.zip#md5=2f9accbebe8f7b4c06ac7aa83879b81c',
        'https://bitbucket.org/pypa/setuptools/downloads/ctypes-1.0.2.win32-py2.4.exe#md5=9092a0ad5a3d79fa2d980f1ddc5e9dbc',
        'https://bitbucket.org/pypa/setuptools/downloads/ssl-1.16-py2.4-win32.egg#md5=3cfa2c526dc66e318e8520b6f1aadce5',
        'https://bitbucket.org/pypa/setuptools/downloads/ssl-1.16-py2.5-win32.egg#md5=85ad1cda806d639743121c0bbcb5f39b',
    ],
    scripts = [],
    # tests_require = "setuptools[ssl]",
)<|MERGE_RESOLUTION|>--- conflicted
+++ resolved
@@ -47,11 +47,7 @@
 init_file.close()
 
 SETUP_COMMANDS = d['__all__']
-<<<<<<< HEAD
 VERSION = "0.8"
-=======
-VERSION = "0.7.6"
->>>>>>> b99749aa
 
 from setuptools import setup, find_packages
 from setuptools.command.build_py import build_py as _build_py
@@ -60,13 +56,10 @@
 scripts = []
 
 console_scripts = ["easy_install = setuptools.command.easy_install:main"]
-<<<<<<< HEAD
-=======
 
 # Gentoo distributions manage the python-version-specific scripts themselves,
 # so they define an environment variable to suppress the creation of the
 # version-specific scripts.
->>>>>>> b99749aa
 if os.environ.get("SETUPTOOLS_DISABLE_VERSIONED_EASY_INSTALL_SCRIPT") in (None, "", "0") and \
     os.environ.get("DISTRIBUTE_DISABLE_VERSIONED_EASY_INSTALL_SCRIPT") in (None, "", "0"):
     console_scripts.append("easy_install-%s = setuptools.command.easy_install:main" % sys.version[:3])
