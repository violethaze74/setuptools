--- conflicted
+++ resolved
@@ -22,11 +22,8 @@
 except Exception:
 	pass
 
-<<<<<<< HEAD
 VERSION = '0.6.40'
-=======
-VERSION = '0.6.39'
->>>>>>> c814c26d
+PACKAGE_INDEX = 'https://pypi.python.org/pypi'
 PACKAGE_INDEX = 'https://pypi.python.org/pypi'
 
 def get_next_version():
@@ -122,10 +119,6 @@
 	has_docs = build_docs()
 	if os.path.isdir('./dist'):
 		shutil.rmtree('./dist')
-<<<<<<< HEAD
-	cmd = [sys.executable, 'setup.py', '-q', 'egg_info', '-RD', '-b', '',
-		'sdist', 'register', 'upload', '-r', PACKAGE_INDEX]
-=======
 	cmd = [
 		sys.executable, 'setup.py', '-q',
 		'egg_info', '-RD', '-b', '',
@@ -133,7 +126,6 @@
 		'register', '-r', PACKAGE_INDEX,
 		'upload', '-r', PACKAGE_INDEX,
 	]
->>>>>>> c814c26d
 	if has_docs:
 		cmd.extend(['upload_docs', '-r', PACKAGE_INDEX])
 	subprocess.check_call(cmd)
