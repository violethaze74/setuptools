from glob import glob
from distutils import log
import distutils.command.sdist as orig
import os
import sys

<<<<<<< HEAD
import six

from setuptools import svn_utils
=======
from setuptools.compat import PY3
>>>>>>> 41f2c5ec
from setuptools.utils import cs_path_exists

import pkg_resources

READMES = 'README', 'README.rst', 'README.txt'

_default_revctrl = list

def walk_revctrl(dirname=''):
    """Find all files under revision control"""
    for ep in pkg_resources.iter_entry_points('setuptools.file_finders'):
        for item in ep.load()(dirname):
            yield item


class sdist(orig.sdist):
    """Smart sdist that finds anything supported by revision control"""

    user_options = [
        ('formats=', None,
         "formats for source distribution (comma-separated list)"),
        ('keep-temp', 'k',
         "keep the distribution tree around after creating " +
         "archive file(s)"),
        ('dist-dir=', 'd',
         "directory to put the source distribution archive(s) in "
         "[default: dist]"),
    ]

    negative_opt = {}

    def run(self):
        self.run_command('egg_info')
        ei_cmd = self.get_finalized_command('egg_info')
        self.filelist = ei_cmd.filelist
        self.filelist.append(os.path.join(ei_cmd.egg_info, 'SOURCES.txt'))
        self.check_readme()

        # Run sub commands
        for cmd_name in self.get_sub_commands():
            self.run_command(cmd_name)

        # Call check_metadata only if no 'check' command
        # (distutils <= 2.6)
        import distutils.command

        if 'check' not in distutils.command.__all__:
            self.check_metadata()

        self.make_distribution()

        dist_files = getattr(self.distribution, 'dist_files', [])
        for file in self.archive_files:
            data = ('sdist', '', file)
            if data not in dist_files:
                dist_files.append(data)

    def __read_template_hack(self):
        # This grody hack closes the template file (MANIFEST.in) if an
        #  exception occurs during read_template.
        # Doing so prevents an error when easy_install attempts to delete the
        #  file.
        try:
            orig.sdist.read_template(self)
        except:
            sys.exc_info()[2].tb_next.tb_frame.f_locals['template'].close()
            raise

    # Beginning with Python 2.7.2, 3.1.4, and 3.2.1, this leaky file handle
    #  has been fixed, so only override the method if we're using an earlier
    #  Python.
    has_leaky_handle = (
        sys.version_info < (2, 7, 2)
        or (3, 0) <= sys.version_info < (3, 1, 4)
        or (3, 2) <= sys.version_info < (3, 2, 1)
    )
    if has_leaky_handle:
        read_template = __read_template_hack

    def add_defaults(self):
        standards = [READMES,
                     self.distribution.script_name]
        for fn in standards:
            if isinstance(fn, tuple):
                alts = fn
                got_it = 0
                for fn in alts:
                    if cs_path_exists(fn):
                        got_it = 1
                        self.filelist.append(fn)
                        break

                if not got_it:
                    self.warn("standard file not found: should have one of " +
                              ', '.join(alts))
            else:
                if cs_path_exists(fn):
                    self.filelist.append(fn)
                else:
                    self.warn("standard file '%s' not found" % fn)

        optional = ['test/test*.py', 'setup.cfg']
        for pattern in optional:
            files = list(filter(cs_path_exists, glob(pattern)))
            if files:
                self.filelist.extend(files)

        # getting python files
        if self.distribution.has_pure_modules():
            build_py = self.get_finalized_command('build_py')
            self.filelist.extend(build_py.get_source_files())
            # This functionality is incompatible with include_package_data, and
            # will in fact create an infinite recursion if include_package_data
            # is True.  Use of include_package_data will imply that
            # distutils-style automatic handling of package_data is disabled
            if not self.distribution.include_package_data:
                for _, src_dir, _, filenames in build_py.data_files:
                    self.filelist.extend([os.path.join(src_dir, filename)
                                          for filename in filenames])

        if self.distribution.has_ext_modules():
            build_ext = self.get_finalized_command('build_ext')
            self.filelist.extend(build_ext.get_source_files())

        if self.distribution.has_c_libraries():
            build_clib = self.get_finalized_command('build_clib')
            self.filelist.extend(build_clib.get_source_files())

        if self.distribution.has_scripts():
            build_scripts = self.get_finalized_command('build_scripts')
            self.filelist.extend(build_scripts.get_source_files())

    def check_readme(self):
        for f in READMES:
            if os.path.exists(f):
                return
        else:
            self.warn(
                "standard file not found: should have one of " +
                ', '.join(READMES)
            )

    def make_release_tree(self, base_dir, files):
        orig.sdist.make_release_tree(self, base_dir, files)

        # Save any egg_info command line options used to create this sdist
        dest = os.path.join(base_dir, 'setup.cfg')
        if hasattr(os, 'link') and os.path.exists(dest):
            # unlink and re-copy, since it might be hard-linked, and
            # we don't want to change the source version
            os.unlink(dest)
            self.copy_file('setup.cfg', dest)

        self.get_finalized_command('egg_info').save_version_info(dest)

    def _manifest_is_not_generated(self):
        # check for special comment used in 2.7.1 and higher
        if not os.path.isfile(self.manifest):
            return False

        fp = open(self.manifest, 'rbU')
        try:
            first_line = fp.readline()
        finally:
            fp.close()
        return (first_line !=
                '# file GENERATED by distutils, do NOT edit\n'.encode())

    def read_manifest(self):
        """Read the manifest file (named by 'self.manifest') and use it to
        fill in 'self.filelist', the list of files to include in the source
        distribution.
        """
        log.info("reading manifest file '%s'", self.manifest)
        manifest = open(self.manifest, 'rbU')
        for line in manifest:
            # The manifest must contain UTF-8. See #303.
            if six.PY3:
                try:
                    line = line.decode('UTF-8')
                except UnicodeDecodeError:
                    log.warn("%r not UTF-8 decodable -- skipping" % line)
                    continue
            # ignore comments and blank lines
            line = line.strip()
            if line.startswith('#') or not line:
                continue
            self.filelist.append(line)
        manifest.close()<|MERGE_RESOLUTION|>--- conflicted
+++ resolved
@@ -4,13 +4,8 @@
 import os
 import sys
 
-<<<<<<< HEAD
 import six
 
-from setuptools import svn_utils
-=======
-from setuptools.compat import PY3
->>>>>>> 41f2c5ec
 from setuptools.utils import cs_path_exists
 
 import pkg_resources
