"""setuptools.command.bdist_egg

Build .egg distributions"""

# This module should be kept compatible with Python 2.3
import sys, os, marshal
from setuptools import Command
from distutils.dir_util import remove_tree, mkpath
try:
    # Python 2.7 or >=3.2
    from sysconfig import get_path, get_python_version
    def _get_purelib():
        return get_path("purelib")
except ImportError:
    from distutils.sysconfig import get_python_lib, get_python_version
    def _get_purelib():
        return get_python_lib(False)

from distutils import log
from distutils.errors import DistutilsSetupError
from pkg_resources import get_build_platform, Distribution, ensure_directory
from pkg_resources import EntryPoint
from types import CodeType
from setuptools.compat import basestring, next
from setuptools.extension import Library

def strip_module(filename):
    if '.' in filename:
        filename = os.path.splitext(filename)[0]
    if filename.endswith('module'):
        filename = filename[:-6]
    return filename

def write_stub(resource, pyfile):
    f = open(pyfile,'w')
    f.write('\n'.join([
        "def __bootstrap__():",
        "   global __bootstrap__, __loader__, __file__",
        "   import sys, pkg_resources, imp",
        "   __file__ = pkg_resources.resource_filename(__name__,%r)"
            % resource,
        "   __loader__ = None; del __bootstrap__, __loader__",
        "   imp.load_dynamic(__name__,__file__)",
        "__bootstrap__()",
        "" # terminal \n
    ]))
    f.close()




class bdist_egg(Command):

    description = "create an \"egg\" distribution"

    user_options = [
        ('bdist-dir=', 'b',
            "temporary directory for creating the distribution"),
        ('plat-name=', 'p',
                     "platform name to embed in generated filenames "
                     "(default: %s)" % get_build_platform()),
        ('exclude-source-files', None,
                     "remove all .py files from the generated egg"),
        ('keep-temp', 'k',
                     "keep the pseudo-installation tree around after " +
                     "creating the distribution archive"),
        ('dist-dir=', 'd',
                     "directory to put final built distributions in"),
        ('skip-build', None,
                     "skip rebuilding everything (for testing/debugging)"),
    ]

    boolean_options = [
        'keep-temp', 'skip-build', 'exclude-source-files'
    ]

















    def initialize_options (self):
        self.bdist_dir = None
        self.plat_name = None
        self.keep_temp = 0
        self.dist_dir = None
        self.skip_build = 0
        self.egg_output = None
        self.exclude_source_files = None


    def finalize_options(self):
        ei_cmd = self.ei_cmd = self.get_finalized_command("egg_info")
        self.egg_info = ei_cmd.egg_info

        if self.bdist_dir is None:
            bdist_base = self.get_finalized_command('bdist').bdist_base
            self.bdist_dir = os.path.join(bdist_base, 'egg')

        if self.plat_name is None:
            self.plat_name = get_build_platform()

        self.set_undefined_options('bdist',('dist_dir', 'dist_dir'))

        if self.egg_output is None:

            # Compute filename of the output egg
            basename = Distribution(
                None, None, ei_cmd.egg_name, ei_cmd.egg_version,
                get_python_version(),
                self.distribution.has_ext_modules() and self.plat_name
            ).egg_name()

            self.egg_output = os.path.join(self.dist_dir, basename+'.egg')








    def do_install_data(self):
        # Hack for packages that install data to install's --install-lib
        self.get_finalized_command('install').install_lib = self.bdist_dir

        site_packages = os.path.normcase(os.path.realpath(_get_purelib()))
        old, self.distribution.data_files = self.distribution.data_files,[]

        for item in old:
            if isinstance(item,tuple) and len(item)==2:
                if os.path.isabs(item[0]):
                    realpath = os.path.realpath(item[0])
                    normalized = os.path.normcase(realpath)
                    if normalized==site_packages or normalized.startswith(
                        site_packages+os.sep
                    ):
                        item = realpath[len(site_packages)+1:], item[1]
                    # XXX else: raise ???
            self.distribution.data_files.append(item)

        try:
            log.info("installing package data to %s" % self.bdist_dir)
            self.call_command('install_data', force=0, root=None)
        finally:
            self.distribution.data_files = old


    def get_outputs(self):
        return [self.egg_output]


    def call_command(self,cmdname,**kw):
        """Invoke reinitialized command `cmdname` with keyword args"""
        for dirname in INSTALL_DIRECTORY_ATTRS:
            kw.setdefault(dirname,self.bdist_dir)
        kw.setdefault('skip_build',self.skip_build)
        kw.setdefault('dry_run', self.dry_run)
        cmd = self.reinitialize_command(cmdname, **kw)
        self.run_command(cmdname)
        return cmd


    def run(self):
        # Generate metadata first
        self.run_command("egg_info")
        # We run install_lib before install_data, because some data hacks
        # pull their data path from the install_lib command.
        log.info("installing library code to %s" % self.bdist_dir)
        instcmd = self.get_finalized_command('install')
        old_root = instcmd.root; instcmd.root = None
        if self.distribution.has_c_libraries() and not self.skip_build:
            self.run_command('build_clib')
        cmd = self.call_command('install_lib', warn_dir=0)
        instcmd.root = old_root

        all_outputs, ext_outputs = self.get_ext_outputs()
        self.stubs = []
        to_compile = []
        for (p,ext_name) in enumerate(ext_outputs):
            filename,ext = os.path.splitext(ext_name)
            pyfile = os.path.join(self.bdist_dir, strip_module(filename)+'.py')
            self.stubs.append(pyfile)
            log.info("creating stub loader for %s" % ext_name)
            if not self.dry_run:
                write_stub(os.path.basename(ext_name), pyfile)
            to_compile.append(pyfile)
            ext_outputs[p] = ext_name.replace(os.sep,'/')

<<<<<<< HEAD
        to_compile.extend(self.make_init_files())
=======
>>>>>>> 911fe5e4
        if to_compile:
            cmd.byte_compile(to_compile)
        if self.distribution.data_files:
            self.do_install_data()

        # Make the EGG-INFO directory
        archive_root = self.bdist_dir
        egg_info = os.path.join(archive_root,'EGG-INFO')
        self.mkpath(egg_info)
        if self.distribution.scripts:
            script_dir = os.path.join(egg_info, 'scripts')
            log.info("installing scripts to %s" % script_dir)
            self.call_command('install_scripts',install_dir=script_dir,no_ep=1)

        self.copy_metadata_to(egg_info)
        native_libs = os.path.join(egg_info, "native_libs.txt")
        if all_outputs:
            log.info("writing %s" % native_libs)
            if not self.dry_run:
                ensure_directory(native_libs)
                libs_file = open(native_libs, 'wt')
                libs_file.write('\n'.join(all_outputs))
                libs_file.write('\n')
                libs_file.close()
        elif os.path.isfile(native_libs):
            log.info("removing %s" % native_libs)
            if not self.dry_run:
                os.unlink(native_libs)

        write_safety_flag(
            os.path.join(archive_root,'EGG-INFO'), self.zip_safe()
        )

        if os.path.exists(os.path.join(self.egg_info,'depends.txt')):
            log.warn(
                "WARNING: 'depends.txt' will not be used by setuptools 0.6!\n"
                "Use the install_requires/extras_require setup() args instead."
            )

        if self.exclude_source_files:
            self.zap_pyfiles()

        # Make the archive
        make_zipfile(self.egg_output, archive_root, verbose=self.verbose,
                          dry_run=self.dry_run, mode=self.gen_header())
        if not self.keep_temp:
            remove_tree(self.bdist_dir, dry_run=self.dry_run)

        # Add to 'Distribution.dist_files' so that the "upload" command works
        getattr(self.distribution,'dist_files',[]).append(
            ('bdist_egg',get_python_version(),self.egg_output))




    def zap_pyfiles(self):
        log.info("Removing .py files from temporary directory")
        for base,dirs,files in walk_egg(self.bdist_dir):
            for name in files:
                if name.endswith('.py'):
                    path = os.path.join(base,name)
                    log.debug("Deleting %s", path)
                    os.unlink(path)

    def zip_safe(self):
        safe = getattr(self.distribution,'zip_safe',None)
        if safe is not None:
            return safe
        log.warn("zip_safe flag not set; analyzing archive contents...")
        return analyze_egg(self.bdist_dir, self.stubs)

<<<<<<< HEAD
    def make_init_files(self):
        """Create missing package __init__ files"""
        init_files = []
        for base,dirs,files in walk_egg(self.bdist_dir):
            if base==self.bdist_dir:
                # don't put an __init__ in the root
                continue
            for name in files:
                if name.endswith('.py'):
                    if '__init__.py' not in files:
                        pkg = base[len(self.bdist_dir)+1:].replace(os.sep,'.')
                        if self.distribution.has_contents_for(pkg):
                            log.warn("Creating missing __init__.py for %s",pkg)
                            filename = os.path.join(base,'__init__.py')
                            if not self.dry_run:
                                f = open(filename,'w'); f.write(NS_PKG_STUB)
                                f.close()
                            init_files.append(filename)
                    break
            else:
                # not a package, don't traverse to subdirectories
                dirs[:] = []

        return init_files
=======
























>>>>>>> 911fe5e4

    def gen_header(self):
        epm = EntryPoint.parse_map(self.distribution.entry_points or '')
        ep = epm.get('setuptools.installation',{}).get('eggsecutable')
        if ep is None:
            return 'w'  # not an eggsecutable, do it the usual way.

        if not ep.attrs or ep.extras:
            raise DistutilsSetupError(
                "eggsecutable entry point (%r) cannot have 'extras' "
                "or refer to a module" % (ep,)
            )

        pyver = sys.version[:3]
        pkg = ep.module_name
        full = '.'.join(ep.attrs)
        base = ep.attrs[0]
        basename = os.path.basename(self.egg_output)

        header = (
            "#!/bin/sh\n"
            'if [ `basename $0` = "%(basename)s" ]\n'
            'then exec python%(pyver)s -c "'
            "import sys, os; sys.path.insert(0, os.path.abspath('$0')); "
            "from %(pkg)s import %(base)s; sys.exit(%(full)s())"
            '" "$@"\n'
            'else\n'
            '  echo $0 is not the correct name for this egg file.\n'
            '  echo Please rename it back to %(basename)s and try again.\n'
            '  exec false\n'
            'fi\n'

        ) % locals()

        if not self.dry_run:
            mkpath(os.path.dirname(self.egg_output), dry_run=self.dry_run)
            f = open(self.egg_output, 'w')
            f.write(header)
            f.close()
        return 'a'


    def copy_metadata_to(self, target_dir):
        "Copy metadata (egg info) to the target_dir"
        # normalize the path (so that a forward-slash in egg_info will
        # match using startswith below)
        norm_egg_info = os.path.normpath(self.egg_info)
        prefix = os.path.join(norm_egg_info,'')
        for path in self.ei_cmd.filelist.files:
            if path.startswith(prefix):
                target = os.path.join(target_dir, path[len(prefix):])
                ensure_directory(target)
                self.copy_file(path, target)

    def get_ext_outputs(self):
        """Get a list of relative paths to C extensions in the output distro"""

        all_outputs = []
        ext_outputs = []

        paths = {self.bdist_dir:''}
        for base, dirs, files in os.walk(self.bdist_dir):
            for filename in files:
                if os.path.splitext(filename)[1].lower() in NATIVE_EXTENSIONS:
                    all_outputs.append(paths[base]+filename)
            for filename in dirs:
                paths[os.path.join(base,filename)] = paths[base]+filename+'/'

        if self.distribution.has_ext_modules():
            build_cmd = self.get_finalized_command('build_ext')
            for ext in build_cmd.extensions:
                if isinstance(ext,Library):
                    continue
                fullname = build_cmd.get_ext_fullname(ext.name)
                filename = build_cmd.get_ext_filename(fullname)
                if not os.path.basename(filename).startswith('dl-'):
                    if os.path.exists(os.path.join(self.bdist_dir,filename)):
                        ext_outputs.append(filename)

        return all_outputs, ext_outputs


NATIVE_EXTENSIONS = dict.fromkeys('.dll .so .dylib .pyd'.split())




def walk_egg(egg_dir):
    """Walk an unpacked egg's contents, skipping the metadata directory"""
    walker = os.walk(egg_dir)
    base,dirs,files = next(walker)
    if 'EGG-INFO' in dirs:
        dirs.remove('EGG-INFO')
    yield base,dirs,files
    for bdf in walker:
        yield bdf

def analyze_egg(egg_dir, stubs):
    # check for existing flag in EGG-INFO
    for flag,fn in safety_flags.items():
        if os.path.exists(os.path.join(egg_dir,'EGG-INFO',fn)):
            return flag
    if not can_scan(): return False
    safe = True
    for base, dirs, files in walk_egg(egg_dir):
        for name in files:
            if name.endswith('.py') or name.endswith('.pyw'):
                continue
            elif name.endswith('.pyc') or name.endswith('.pyo'):
                # always scan, even if we already know we're not safe
                safe = scan_module(egg_dir, base, name, stubs) and safe
    return safe

def write_safety_flag(egg_dir, safe):
    # Write or remove zip safety flag file(s)
    for flag,fn in safety_flags.items():
        fn = os.path.join(egg_dir, fn)
        if os.path.exists(fn):
            if safe is None or bool(safe) != flag:
                os.unlink(fn)
        elif safe is not None and bool(safe)==flag:
            f=open(fn,'wt'); f.write('\n'); f.close()

safety_flags = {
    True: 'zip-safe',
    False: 'not-zip-safe',
}

def scan_module(egg_dir, base, name, stubs):
    """Check whether module possibly uses unsafe-for-zipfile stuff"""

    filename = os.path.join(base,name)
    if filename[:-1] in stubs:
        return True     # Extension module
    pkg = base[len(egg_dir)+1:].replace(os.sep,'.')
    module = pkg+(pkg and '.' or '')+os.path.splitext(name)[0]
    if sys.version_info < (3, 3):
        skip = 8   # skip magic & date
    else:
        skip = 12  # skip magic & date & file size
    f = open(filename,'rb'); f.read(skip)
    code = marshal.load(f); f.close()
    safe = True
    symbols = dict.fromkeys(iter_symbols(code))
    for bad in ['__file__', '__path__']:
        if bad in symbols:
            log.warn("%s: module references %s", module, bad)
            safe = False
    if 'inspect' in symbols:
        for bad in [
            'getsource', 'getabsfile', 'getsourcefile', 'getfile'
            'getsourcelines', 'findsource', 'getcomments', 'getframeinfo',
            'getinnerframes', 'getouterframes', 'stack', 'trace'
        ]:
            if bad in symbols:
                log.warn("%s: module MAY be using inspect.%s", module, bad)
                safe = False
    if '__name__' in symbols and '__main__' in symbols and '.' not in module:
        if sys.version[:3]=="2.4":  # -m works w/zipfiles in 2.5
            log.warn("%s: top-level module may be 'python -m' script", module)
            safe = False
    return safe

def iter_symbols(code):
    """Yield names and strings used by `code` and its nested code objects"""
    for name in code.co_names: yield name
    for const in code.co_consts:
        if isinstance(const,basestring):
            yield const
        elif isinstance(const,CodeType):
            for name in iter_symbols(const):
                yield name

def can_scan():
    if not sys.platform.startswith('java') and sys.platform != 'cli':
        # CPython, PyPy, etc.
        return True
    log.warn("Unable to analyze compiled code on this platform.")
    log.warn("Please ask the author to include a 'zip_safe'"
             " setting (either True or False) in the package's setup.py")


































# Attribute names of options for commands that might need to be convinced to
# install to the egg build directory

INSTALL_DIRECTORY_ATTRS = [
    'install_lib', 'install_dir', 'install_data', 'install_base'
]

def make_zipfile(zip_filename, base_dir, verbose=0, dry_run=0, compress=None,
    mode='w'
):
    """Create a zip file from all the files under 'base_dir'.  The output
    zip file will be named 'base_dir' + ".zip".  Uses either the "zipfile"
    Python module (if available) or the InfoZIP "zip" utility (if installed
    and found on the default search path).  If neither tool is available,
    raises DistutilsExecError.  Returns the name of the output zip file.
    """
    import zipfile
    mkpath(os.path.dirname(zip_filename), dry_run=dry_run)
    log.info("creating '%s' and adding '%s' to it", zip_filename, base_dir)

    def visit(z, dirname, names):
        for name in names:
            path = os.path.normpath(os.path.join(dirname, name))
            if os.path.isfile(path):
                p = path[len(base_dir)+1:]
                if not dry_run:
                    z.write(path, p)
                log.debug("adding '%s'" % p)

    if compress is None:
        compress = (sys.version>="2.4") # avoid 2.3 zipimport bug when 64 bits

    compression = [zipfile.ZIP_STORED, zipfile.ZIP_DEFLATED][bool(compress)]
    if not dry_run:
        z = zipfile.ZipFile(zip_filename, mode, compression=compression)
        for dirname, dirs, files in os.walk(base_dir):
            visit(z, dirname, files)
        z.close()
    else:
        for dirname, dirs, files in os.walk(base_dir):
            visit(None, dirname, files)
    return zip_filename
#<|MERGE_RESOLUTION|>--- conflicted
+++ resolved
@@ -198,10 +198,6 @@
             to_compile.append(pyfile)
             ext_outputs[p] = ext_name.replace(os.sep,'/')
 
-<<<<<<< HEAD
-        to_compile.extend(self.make_init_files())
-=======
->>>>>>> 911fe5e4
         if to_compile:
             cmd.byte_compile(to_compile)
         if self.distribution.data_files:
@@ -273,57 +269,7 @@
         log.warn("zip_safe flag not set; analyzing archive contents...")
         return analyze_egg(self.bdist_dir, self.stubs)
 
-<<<<<<< HEAD
-    def make_init_files(self):
-        """Create missing package __init__ files"""
-        init_files = []
-        for base,dirs,files in walk_egg(self.bdist_dir):
-            if base==self.bdist_dir:
-                # don't put an __init__ in the root
-                continue
-            for name in files:
-                if name.endswith('.py'):
-                    if '__init__.py' not in files:
-                        pkg = base[len(self.bdist_dir)+1:].replace(os.sep,'.')
-                        if self.distribution.has_contents_for(pkg):
-                            log.warn("Creating missing __init__.py for %s",pkg)
-                            filename = os.path.join(base,'__init__.py')
-                            if not self.dry_run:
-                                f = open(filename,'w'); f.write(NS_PKG_STUB)
-                                f.close()
-                            init_files.append(filename)
-                    break
-            else:
-                # not a package, don't traverse to subdirectories
-                dirs[:] = []
-
-        return init_files
-=======
-
-
-
-
-
-
-
-
-
-
-
-
-
-
-
-
-
-
-
-
-
-
-
-
->>>>>>> 911fe5e4
+
 
     def gen_header(self):
         epm = EntryPoint.parse_map(self.distribution.entry_points or '')
