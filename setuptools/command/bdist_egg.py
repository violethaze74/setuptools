--- conflicted
+++ resolved
@@ -412,11 +412,7 @@
     for flag,fn in safety_flags.items():
         fn = os.path.join(egg_dir, fn)
         if os.path.exists(fn):
-<<<<<<< HEAD
-            if safe is None or bool(safe)!=flag:
-=======
             if safe is None or bool(safe) != flag:
->>>>>>> 3c86c861
                 os.unlink(fn)
         elif safe is not None and bool(safe)==flag:
             f=open(fn,'wt'); f.write('\n'); f.close()
