--- conflicted
+++ resolved
@@ -802,11 +802,7 @@
             f = open(target,"w"+mode)
             f.write(contents)
             f.close()
-<<<<<<< HEAD
-            chmod(target,0x1FF - mask) # 0777
-=======
             chmod(target, 0x1FF-mask) # 0777
->>>>>>> 5d9d3930
 
 
 
@@ -1160,11 +1156,7 @@
             'site_dirs', 'allow_hosts',
         )
         fetch_options = {}
-<<<<<<< HEAD
-        for key, val in iteritems(ei_opts):
-=======
         for key, val in ei_opts.items():
->>>>>>> 5d9d3930
             if key not in fetch_directives: continue
             fetch_options[key.replace('_', '-')] = val[1]
         # create a settings dictionary suitable for `edit_config`
@@ -1398,12 +1390,8 @@
 
 def get_site_dirs():
     # return a list of 'site' dirs
-<<<<<<< HEAD
-    sitedirs = list(filter(None,os.environ.get('PYTHONPATH','').split(os.pathsep)))
-=======
     sitedirs = [_f for _f in os.environ.get('PYTHONPATH',
                                             '').split(os.pathsep) if _f]
->>>>>>> 5d9d3930
     prefixes = [sys.prefix]
     if sys.exec_prefix != sys.prefix:
         prefixes.append(sys.exec_prefix)
@@ -1503,10 +1491,6 @@
         f.seek(prepended-12)
 
         from setuptools.compat import StringIO, ConfigParser
-<<<<<<< HEAD
-=======
-        import struct
->>>>>>> 5d9d3930
         tag, cfglen, bmlen = struct.unpack("<iii",f.read(12))
         if tag not in (0x1234567A, 0x1234567B):
             return None     # not a valid tag
@@ -1594,12 +1578,8 @@
     dirty = False
 
     def __init__(self, filename, sitedirs=()):
-<<<<<<< HEAD
-        self.filename = filename; self.sitedirs = list(map(normalize_path, sitedirs))
-=======
         self.filename = filename
         self.sitedirs = list(map(normalize_path, sitedirs))
->>>>>>> 5d9d3930
         self.basedir = normalize_path(os.path.dirname(self.filename))
         self._load(); Environment.__init__(self, [], None, None)
         for path in yield_lines(self.paths):
