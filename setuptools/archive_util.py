"""Utilities for extracting common archive formats"""


__all__ = [
    "unpack_archive", "unpack_zipfile", "unpack_tarfile", "default_filter",
    "UnrecognizedFormat", "extraction_drivers", "unpack_directory",
]

import zipfile, tarfile, os, shutil, posixpath
from pkg_resources import ensure_directory
from distutils.errors import DistutilsError

class UnrecognizedFormat(DistutilsError):
    """Couldn't recognize the archive type"""

def default_filter(src,dst):
    """The default progress/filter callback; returns True for all files"""   
    return dst























def unpack_archive(filename, extract_dir, progress_filter=default_filter,
    drivers=None
):
    """Unpack `filename` to `extract_dir`, or raise ``UnrecognizedFormat``

    `progress_filter` is a function taking two arguments: a source path
    internal to the archive ('/'-separated), and a filesystem path where it
    will be extracted.  The callback must return the desired extract path
    (which may be the same as the one passed in), or else ``None`` to skip
    that file or directory.  The callback can thus be used to report on the
    progress of the extraction, as well as to filter the items extracted or
    alter their extraction paths.

    `drivers`, if supplied, must be a non-empty sequence of functions with the
    same signature as this function (minus the `drivers` argument), that raise
    ``UnrecognizedFormat`` if they do not support extracting the designated
    archive type.  The `drivers` are tried in sequence until one is found that
    does not raise an error, or until all are exhausted (in which case
    ``UnrecognizedFormat`` is raised).  If you do not supply a sequence of
    drivers, the module's ``extraction_drivers`` constant will be used, which
    means that ``unpack_zipfile`` and ``unpack_tarfile`` will be tried, in that
    order.
    """
    for driver in drivers or extraction_drivers:
        try:
            driver(filename, extract_dir, progress_filter)
        except UnrecognizedFormat:
            continue
        else:
            return
    else:
        raise UnrecognizedFormat(
            "Not a recognized archive type: %s" % filename
        )







def unpack_directory(filename, extract_dir, progress_filter=default_filter):
    """"Unpack" a directory, using the same interface as for archives

    Raises ``UnrecognizedFormat`` if `filename` is not a directory
    """
    if not os.path.isdir(filename):
        raise UnrecognizedFormat("%s is not a directory" % (filename,))

    paths = {filename:('',extract_dir)}
    for base, dirs, files in os.walk(filename):
        src,dst = paths[base]
        for d in dirs:
            paths[os.path.join(base,d)] = src+d+'/', os.path.join(dst,d)
        for f in files:
            name = src+f
            target = os.path.join(dst,f)
            target = progress_filter(src+f, target)
            if not target:
                continue    # skip non-files
            ensure_directory(target)
            f = os.path.join(base,f)
            shutil.copyfile(f, target)
            shutil.copystat(f, target)


















def unpack_zipfile(filename, extract_dir, progress_filter=default_filter):
    """Unpack zip `filename` to `extract_dir`

    Raises ``UnrecognizedFormat`` if `filename` is not a zipfile (as determined
    by ``zipfile.is_zipfile()``).  See ``unpack_archive()`` for an explanation
    of the `progress_filter` argument.
    """

    if not zipfile.is_zipfile(filename):
        raise UnrecognizedFormat("%s is not a zip file" % (filename,))

    z = zipfile.ZipFile(filename)
    try:
        for info in z.infolist():
            name = info.filename

            # don't extract absolute paths or ones with .. in them
            if name.startswith('/') or '..' in name.split('/'):
                continue

            target = os.path.join(extract_dir, *name.split('/'))
            target = progress_filter(name, target)
            if not target:
                continue
            if name.endswith('/'):
                # directory
                ensure_directory(target)
            else:
                # file
                ensure_directory(target)
                data = z.read(info.filename)
                f = open(target,'wb')
                try:
                    f.write(data)
                finally:
                    f.close()
                    del data
            unix_attributes = info.external_attr >> 16
            if unix_attributes:
                os.chmod(target, unix_attributes)
    finally:
        z.close()


def unpack_tarfile(filename, extract_dir, progress_filter=default_filter):
    """Unpack tar/tar.gz/tar.bz2 `filename` to `extract_dir`

    Raises ``UnrecognizedFormat`` if `filename` is not a tarfile (as determined
    by ``tarfile.open()``).  See ``unpack_archive()`` for an explanation
    of the `progress_filter` argument.
    """
    try:
        tarobj = tarfile.open(filename)
    except tarfile.TarError:
        raise UnrecognizedFormat(
            "%s is not a compressed or uncompressed tar file" % (filename,)
        )
    try:
        tarobj.chown = lambda *args: None   # don't do any chowning!
        for member in tarobj:
            name = member.name
            # don't extract absolute paths or ones with .. in them
<<<<<<< HEAD
            if not name.startswith('/') and '..' not in name:
                prelim_dst = os.path.join(extract_dir, *name.split('/'))
                final_dst = progress_filter(name, prelim_dst)
                # If progress_filter returns None, then we do not extract
                # this file
                # TODO: Do we really need to limit to just these file types?
                # tarobj.extract() will handle all files on all platforms,
                # turning file types that aren't allowed on that platform into
                # regular files.
                if final_dst and (member.isfile() or member.isdir() or
                        member.islnk() or member.issym()):
                    tarobj.extract(member, extract_dir)
                    if final_dst != prelim_dst:
                        shutil.move(prelim_dst, final_dst)
=======
            if not name.startswith('/') and '..' not in name.split('/'):
                dst = os.path.join(extract_dir, *name.split('/'))
                while member is not None and (member.islnk() or member.issym()):
                    linkpath = member.linkname
                    if member.issym():
                        linkpath = posixpath.join(posixpath.dirname(member.name), linkpath)
                        linkpath = posixpath.normpath(linkpath)
                    member = tarobj._getmember(linkpath)
    
                if member is not None and (member.isfile() or member.isdir()):
                    dst = progress_filter(name, dst)
                    if dst:
                        if dst.endswith(os.sep):
                            dst = dst[:-1]
                        try:
                            tarobj._extract_member(member,dst)  # XXX Ugh
                        except tarfile.ExtractError:
                            pass    # chown/chmod/mkfifo/mknode/makedev failed
>>>>>>> b03a9e29
        return True
    finally:
        tarobj.close()

extraction_drivers = unpack_directory, unpack_zipfile, unpack_tarfile<|MERGE_RESOLUTION|>--- conflicted
+++ resolved
@@ -183,41 +183,26 @@
         for member in tarobj:
             name = member.name
             # don't extract absolute paths or ones with .. in them
-<<<<<<< HEAD
-            if not name.startswith('/') and '..' not in name:
+            if not name.startswith('/') and '..' not in name.split('/'):
                 prelim_dst = os.path.join(extract_dir, *name.split('/'))
-                final_dst = progress_filter(name, prelim_dst)
-                # If progress_filter returns None, then we do not extract
-                # this file
-                # TODO: Do we really need to limit to just these file types?
-                # tarobj.extract() will handle all files on all platforms,
-                # turning file types that aren't allowed on that platform into
-                # regular files.
-                if final_dst and (member.isfile() or member.isdir() or
-                        member.islnk() or member.issym()):
-                    tarobj.extract(member, extract_dir)
-                    if final_dst != prelim_dst:
-                        shutil.move(prelim_dst, final_dst)
-=======
-            if not name.startswith('/') and '..' not in name.split('/'):
-                dst = os.path.join(extract_dir, *name.split('/'))
+
+                # resolve any links and to extract the link targets as normal files
                 while member is not None and (member.islnk() or member.issym()):
                     linkpath = member.linkname
                     if member.issym():
                         linkpath = posixpath.join(posixpath.dirname(member.name), linkpath)
                         linkpath = posixpath.normpath(linkpath)
                     member = tarobj._getmember(linkpath)
-    
+
                 if member is not None and (member.isfile() or member.isdir()):
-                    dst = progress_filter(name, dst)
-                    if dst:
-                        if dst.endswith(os.sep):
-                            dst = dst[:-1]
+                    final_dst = progress_filter(name, prelim_dst)
+                    if final_dst:
+                        if final_dst.endswith(os.sep):
+                            final_dst = final_dst[:-1]
                         try:
-                            tarobj._extract_member(member,dst)  # XXX Ugh
+                            tarobj._extract_member(member, final_dst)  # XXX Ugh
                         except tarfile.ExtractError:
                             pass    # chown/chmod/mkfifo/mknode/makedev failed
->>>>>>> b03a9e29
         return True
     finally:
         tarobj.close()
