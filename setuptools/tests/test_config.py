--- conflicted
+++ resolved
@@ -8,14 +8,10 @@
 from mock import patch
 from setuptools.dist import Distribution, _Distribution
 from setuptools.config import ConfigHandler, read_configuration
-<<<<<<< HEAD
 from setuptools.extern.six.moves.configparser import InterpolationMissingOptionError
 from setuptools.tests import is_ascii
-
-=======
 from . import py2_only, py3_only
 from .textwrap import DALS
->>>>>>> 9b777b75
 
 class ErrConfigHandler(ConfigHandler):
     """Erroneous handler. Fails to implement required methods."""
@@ -32,11 +28,7 @@
     return dir_package, init_file
 
 
-<<<<<<< HEAD
-def fake_env(tmpdir, setup_cfg, setup_py=None, encoding='ascii'):
-=======
-def fake_env(tmpdir, setup_cfg, setup_py=None, package_path='fake_package'):
->>>>>>> 9b777b75
+def fake_env(tmpdir, setup_cfg, setup_py=None, encoding='ascii', package_path='fake_package'):
 
     if setup_py is None:
         setup_py = (
@@ -424,7 +416,23 @@
         with get_dist(tmpdir) as dist:
             assert set(dist.metadata.classifiers) == expected
 
-<<<<<<< HEAD
+    def test_deprecated_config_handlers(self, tmpdir):
+        fake_env(
+            tmpdir,
+            '[metadata]\n'
+            'version = 10.1.1\n'
+            'description = Some description\n'
+            'requires = some, requirement\n'
+        )
+
+        with pytest.deprecated_call():
+            with get_dist(tmpdir) as dist:
+                metadata = dist.metadata
+
+                assert metadata.version == '10.1.1'
+                assert metadata.description == 'Some description'
+                assert metadata.requires == ['some', 'requirement']
+
     def test_interpolation(self, tmpdir):
         fake_env(
             tmpdir,
@@ -490,24 +498,6 @@
         )
         with get_dist(tmpdir) as dist:
             assert dist.metadata.description == 'éàïôñ'
-=======
-    def test_deprecated_config_handlers(self, tmpdir):
-        fake_env(
-            tmpdir,
-            '[metadata]\n'
-            'version = 10.1.1\n'
-            'description = Some description\n'
-            'requires = some, requirement\n'
-        )
-
-        with pytest.deprecated_call():
-            with get_dist(tmpdir) as dist:
-                metadata = dist.metadata
-
-                assert metadata.version == '10.1.1'
-                assert metadata.description == 'Some description'
-                assert metadata.requires == ['some', 'requirement']
->>>>>>> 9b777b75
 
 
 class TestOptions:
