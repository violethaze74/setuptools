# -*- coding: utf-8 -*-
"""Easy install Tests
"""
from __future__ import absolute_import, unicode_literals

import sys
import os
import tempfile
import site
import contextlib
import tarfile
import logging
import itertools
import distutils.errors
import io
import zipfile
import mock
import time

from setuptools.extern import six

import pytest

from setuptools import sandbox
from setuptools.sandbox import run_setup
import setuptools.command.easy_install as ei
from setuptools.command.easy_install import (
    EasyInstallDeprecationWarning, ScriptWriter, PthDistributions,
    WindowsScriptWriter,
)
from setuptools.command import easy_install as easy_install_pkg
from setuptools.dist import Distribution
from pkg_resources import normalize_path, working_set
from pkg_resources import Distribution as PRDistribution
from setuptools.tests.server import MockServer, path_to_url
from setuptools.tests import fail_on_ascii
import pkg_resources

from . import contexts
from .files import build_files
from .textwrap import DALS

__metaclass__ = type


class FakeDist:
    def get_entry_map(self, group):
        if group != 'console_scripts':
            return {}
        return {str('name'): 'ep'}

    def as_requirement(self):
        return 'spec'


SETUP_PY = DALS("""
    from setuptools import setup

    setup(name='foo')
    """)


class TestEasyInstallTest:
    def test_install_site_py(self, tmpdir):
        dist = Distribution()
        cmd = ei.easy_install(dist)
        cmd.sitepy_installed = False
        cmd.install_dir = str(tmpdir)
        cmd.install_site_py()
        assert (tmpdir / 'site.py').exists()

    def test_get_script_args(self):
        header = ei.CommandSpec.best().from_environment().as_header()
        expected = header + DALS(r"""
            # EASY-INSTALL-ENTRY-SCRIPT: 'spec','console_scripts','name'
            __requires__ = 'spec'
            import re
            import sys
            from pkg_resources import load_entry_point

            if __name__ == '__main__':
                sys.argv[0] = re.sub(r'(-script\.pyw?|\.exe)?$', '', sys.argv[0])
                sys.exit(
                    load_entry_point('spec', 'console_scripts', 'name')()
                )
            """)  # noqa: E501
        dist = FakeDist()

        args = next(ei.ScriptWriter.get_args(dist))
        name, script = itertools.islice(args, 2)

        assert script == expected

    def test_no_find_links(self):
        # new option '--no-find-links', that blocks find-links added at
        # the project level
        dist = Distribution()
        cmd = ei.easy_install(dist)
        cmd.check_pth_processing = lambda: True
        cmd.no_find_links = True
        cmd.find_links = ['link1', 'link2']
        cmd.install_dir = os.path.join(tempfile.mkdtemp(), 'ok')
        cmd.args = ['ok']
        cmd.ensure_finalized()
        assert cmd.package_index.scanned_urls == {}

        # let's try without it (default behavior)
        cmd = ei.easy_install(dist)
        cmd.check_pth_processing = lambda: True
        cmd.find_links = ['link1', 'link2']
        cmd.install_dir = os.path.join(tempfile.mkdtemp(), 'ok')
        cmd.args = ['ok']
        cmd.ensure_finalized()
        keys = sorted(cmd.package_index.scanned_urls.keys())
        assert keys == ['link1', 'link2']

    def test_write_exception(self):
        """
        Test that `cant_write_to_target` is rendered as a DistutilsError.
        """
        dist = Distribution()
        cmd = ei.easy_install(dist)
        cmd.install_dir = os.getcwd()
        with pytest.raises(distutils.errors.DistutilsError):
            cmd.cant_write_to_target()

    def test_all_site_dirs(self, monkeypatch):
        """
        get_site_dirs should always return site dirs reported by
        site.getsitepackages.
        """
        path = normalize_path('/setuptools/test/site-packages')

        def mock_gsp():
            return [path]
        monkeypatch.setattr(site, 'getsitepackages', mock_gsp, raising=False)
        assert path in ei.get_site_dirs()

    def test_all_site_dirs_works_without_getsitepackages(self, monkeypatch):
        monkeypatch.delattr(site, 'getsitepackages', raising=False)
        assert ei.get_site_dirs()

    @pytest.fixture
    def sdist_unicode(self, tmpdir):
        files = [
            (
                'setup.py',
                DALS("""
                    import setuptools
                    setuptools.setup(
                        name="setuptools-test-unicode",
                        version="1.0",
                        packages=["mypkg"],
                        include_package_data=True,
                    )
                    """),
            ),
            (
                'mypkg/__init__.py',
                "",
            ),
            (
                'mypkg/☃.txt',
                "",
            ),
        ]
        sdist_name = 'setuptools-test-unicode-1.0.zip'
        sdist = tmpdir / sdist_name
        # can't use make_sdist, because the issue only occurs
        #  with zip sdists.
        sdist_zip = zipfile.ZipFile(str(sdist), 'w')
        for filename, content in files:
            sdist_zip.writestr(filename, content)
        sdist_zip.close()
        return str(sdist)

    @fail_on_ascii
    def test_unicode_filename_in_sdist(
            self, sdist_unicode, tmpdir, monkeypatch):
        """
        The install command should execute correctly even if
        the package has unicode filenames.
        """
        dist = Distribution({'script_args': ['easy_install']})
        target = (tmpdir / 'target').ensure_dir()
        cmd = ei.easy_install(
            dist,
            install_dir=str(target),
            args=['x'],
        )
        monkeypatch.setitem(os.environ, 'PYTHONPATH', str(target))
        cmd.ensure_finalized()
        cmd.easy_install(sdist_unicode)

    @pytest.fixture
    def sdist_unicode_in_script(self, tmpdir):
        files = [
            (
                "setup.py",
                DALS("""
                    import setuptools
                    setuptools.setup(
                        name="setuptools-test-unicode",
                        version="1.0",
                        packages=["mypkg"],
                        include_package_data=True,
                        scripts=['mypkg/unicode_in_script'],
                    )
                    """),
            ),
            ("mypkg/__init__.py", ""),
            (
                "mypkg/unicode_in_script",
                DALS(
                    """
                    #!/bin/sh
                    # á

                    non_python_fn() {
                    }
                """),
            ),
        ]
        sdist_name = "setuptools-test-unicode-script-1.0.zip"
        sdist = tmpdir / sdist_name
        # can't use make_sdist, because the issue only occurs
        #  with zip sdists.
        sdist_zip = zipfile.ZipFile(str(sdist), "w")
        for filename, content in files:
            sdist_zip.writestr(filename, content.encode('utf-8'))
        sdist_zip.close()
        return str(sdist)

    @fail_on_ascii
    def test_unicode_content_in_sdist(
            self, sdist_unicode_in_script, tmpdir, monkeypatch):
        """
        The install command should execute correctly even if
        the package has unicode in scripts.
        """
        dist = Distribution({"script_args": ["easy_install"]})
        target = (tmpdir / "target").ensure_dir()
        cmd = ei.easy_install(dist, install_dir=str(target), args=["x"])
        monkeypatch.setitem(os.environ, "PYTHONPATH", str(target))
        cmd.ensure_finalized()
        cmd.easy_install(sdist_unicode_in_script)

    @pytest.fixture
    def sdist_script(self, tmpdir):
        files = [
            (
                'setup.py',
                DALS("""
                    import setuptools
                    setuptools.setup(
                        name="setuptools-test-script",
                        version="1.0",
                        scripts=["mypkg_script"],
                    )
                    """),
            ),
            (
                'mypkg_script',
                DALS("""
                     #/usr/bin/python
                     print('mypkg_script')
                     """),
            ),
        ]
        sdist_name = 'setuptools-test-script-1.0.zip'
        sdist = str(tmpdir / sdist_name)
        make_sdist(sdist, files)
        return sdist

    @pytest.mark.skipif(not sys.platform.startswith('linux'),
                        reason="Test can only be run on Linux")
    def test_script_install(self, sdist_script, tmpdir, monkeypatch):
        """
        Check scripts are installed.
        """
        dist = Distribution({'script_args': ['easy_install']})
        target = (tmpdir / 'target').ensure_dir()
        cmd = ei.easy_install(
            dist,
            install_dir=str(target),
            args=['x'],
        )
        monkeypatch.setitem(os.environ, 'PYTHONPATH', str(target))
        cmd.ensure_finalized()
        cmd.easy_install(sdist_script)
        assert (target / 'mypkg_script').exists()

    def test_dist_get_script_args_deprecated(self):
        with pytest.warns(EasyInstallDeprecationWarning):
            ScriptWriter.get_script_args(None, None)

    def test_dist_get_script_header_deprecated(self):
        with pytest.warns(EasyInstallDeprecationWarning):
            ScriptWriter.get_script_header("")

    def test_dist_get_writer_deprecated(self):
        with pytest.warns(EasyInstallDeprecationWarning):
            ScriptWriter.get_writer(None)

    def test_dist_WindowsScriptWriter_get_writer_deprecated(self):
        with pytest.warns(EasyInstallDeprecationWarning):
            WindowsScriptWriter.get_writer()


@pytest.mark.filterwarnings('ignore:Unbuilt egg')
class TestPTHFileWriter:
    def test_add_from_cwd_site_sets_dirty(self):
        '''a pth file manager should set dirty
        if a distribution is in site but also the cwd
        '''
        pth = PthDistributions('does-not_exist', [os.getcwd()])
        assert not pth.dirty
        pth.add(PRDistribution(os.getcwd()))
        assert pth.dirty

    def test_add_from_site_is_ignored(self):
        location = '/test/location/does-not-have-to-exist'
        # PthDistributions expects all locations to be normalized
        location = pkg_resources.normalize_path(location)
        pth = PthDistributions('does-not_exist', [location, ])
        assert not pth.dirty
        pth.add(PRDistribution(location))
        assert not pth.dirty


@pytest.yield_fixture
def setup_context(tmpdir):
    with (tmpdir / 'setup.py').open('w') as f:
        f.write(SETUP_PY)
    with tmpdir.as_cwd():
        yield tmpdir


@pytest.mark.usefixtures("user_override")
@pytest.mark.usefixtures("setup_context")
class TestUserInstallTest:

    # prevent check that site-packages is writable. easy_install
    # shouldn't be writing to system site-packages during finalize
    # options, but while it does, bypass the behavior.
    prev_sp_write = mock.patch(
        'setuptools.command.easy_install.easy_install.check_site_dir',
        mock.Mock(),
    )

    # simulate setuptools installed in user site packages
    @mock.patch('setuptools.command.easy_install.__file__', site.USER_SITE)
    @mock.patch('site.ENABLE_USER_SITE', True)
    @prev_sp_write
    def test_user_install_not_implied_user_site_enabled(self):
        self.assert_not_user_site()

    @mock.patch('site.ENABLE_USER_SITE', False)
    @prev_sp_write
    def test_user_install_not_implied_user_site_disabled(self):
        self.assert_not_user_site()

    @staticmethod
    def assert_not_user_site():
        # create a finalized easy_install command
        dist = Distribution()
        dist.script_name = 'setup.py'
        cmd = ei.easy_install(dist)
        cmd.args = ['py']
        cmd.ensure_finalized()
        assert not cmd.user, 'user should not be implied'

    def test_multiproc_atexit(self):
        pytest.importorskip('multiprocessing')

        log = logging.getLogger('test_easy_install')
        logging.basicConfig(level=logging.INFO, stream=sys.stderr)
        log.info('this should not break')

    @pytest.fixture()
    def foo_package(self, tmpdir):
        egg_file = tmpdir / 'foo-1.0.egg-info'
        with egg_file.open('w') as f:
            f.write('Name: foo\n')
        return str(tmpdir)

    @pytest.yield_fixture()
    def install_target(self, tmpdir):
        target = str(tmpdir)
        with mock.patch('sys.path', sys.path + [target]):
            python_path = os.path.pathsep.join(sys.path)
            with mock.patch.dict(os.environ, PYTHONPATH=python_path):
                yield target

    def test_local_index(self, foo_package, install_target):
        """
        The local index must be used when easy_install locates installed
        packages.
        """
        dist = Distribution()
        dist.script_name = 'setup.py'
        cmd = ei.easy_install(dist)
        cmd.install_dir = install_target
        cmd.args = ['foo']
        cmd.ensure_finalized()
        cmd.local_index.scan([foo_package])
        res = cmd.easy_install('foo')
        actual = os.path.normcase(os.path.realpath(res.location))
        expected = os.path.normcase(os.path.realpath(foo_package))
        assert actual == expected

    @contextlib.contextmanager
    def user_install_setup_context(self, *args, **kwargs):
        """
        Wrap sandbox.setup_context to patch easy_install in that context to
        appear as user-installed.
        """
        with self.orig_context(*args, **kwargs):
            import setuptools.command.easy_install as ei
            ei.__file__ = site.USER_SITE
            yield

    def patched_setup_context(self):
        self.orig_context = sandbox.setup_context

        return mock.patch(
            'setuptools.sandbox.setup_context',
            self.user_install_setup_context,
        )


@pytest.yield_fixture
def distutils_package():
    distutils_setup_py = SETUP_PY.replace(
        'from setuptools import setup',
        'from distutils.core import setup',
    )
    with contexts.tempdir(cd=os.chdir):
        with open('setup.py', 'w') as f:
            f.write(distutils_setup_py)
        yield


@pytest.fixture
def mock_index():
    # set up a server which will simulate an alternate package index.
    p_index = MockServer()
    if p_index.server_port == 0:
        # Some platforms (Jython) don't find a port to which to bind,
        # so skip test for them.
        pytest.skip("could not find a valid port")
    p_index.start()
    return p_index


class TestDistutilsPackage:
    def test_bdist_egg_available_on_distutils_pkg(self, distutils_package):
        run_setup('setup.py', ['bdist_egg'])


class TestSetupRequires:

    def test_setup_requires_honors_fetch_params(self, mock_index, monkeypatch):
        """
        When easy_install installs a source distribution which specifies
        setup_requires, it should honor the fetch parameters (such as
        index-url, and find-links).
        """
        monkeypatch.setenv(str('PIP_RETRIES'), str('0'))
        monkeypatch.setenv(str('PIP_TIMEOUT'), str('0'))
        with contexts.quiet():
            # create an sdist that has a build-time dependency.
            with TestSetupRequires.create_sdist() as dist_file:
                with contexts.tempdir() as temp_install_dir:
                    with contexts.environment(PYTHONPATH=temp_install_dir):
                        ei_params = [
                            '--index-url', mock_index.url,
                            '--exclude-scripts',
                            '--install-dir', temp_install_dir,
                            dist_file,
                        ]
                        with sandbox.save_argv(['easy_install']):
                            # attempt to install the dist. It should
                            # fail because it doesn't exist.
                            with pytest.raises(SystemExit):
                                easy_install_pkg.main(ei_params)
        # there should have been one requests to the server
        assert [r.path for r in mock_index.requests] == ['/does-not-exist/']

    @staticmethod
    @contextlib.contextmanager
    def create_sdist():
        """
        Return an sdist with a setup_requires dependency (of something that
        doesn't exist)
        """
        with contexts.tempdir() as dir:
            dist_path = os.path.join(dir, 'setuptools-test-fetcher-1.0.tar.gz')
            make_sdist(dist_path, [
                ('setup.py', DALS("""
                    import setuptools
                    setuptools.setup(
                        name="setuptools-test-fetcher",
                        version="1.0",
                        setup_requires = ['does-not-exist'],
                    )
                """)),
                ('setup.cfg', ''),
            ])
            yield dist_path

    use_setup_cfg = (
        (),
        ('dependency_links',),
        ('setup_requires',),
        ('dependency_links', 'setup_requires'),
    )

    @pytest.mark.parametrize('use_setup_cfg', use_setup_cfg)
    def test_setup_requires_overrides_version_conflict(self, use_setup_cfg):
        """
        Regression test for distribution issue 323:
        https://bitbucket.org/tarek/distribute/issues/323

        Ensures that a distribution's setup_requires requirements can still be
        installed and used locally even if a conflicting version of that
        requirement is already on the path.
        """

        fake_dist = PRDistribution('does-not-matter', project_name='foobar',
                                   version='0.0')
        working_set.add(fake_dist)

        with contexts.save_pkg_resources_state():
            with contexts.tempdir() as temp_dir:
                test_pkg = create_setup_requires_package(
                    temp_dir, use_setup_cfg=use_setup_cfg)
                test_setup_py = os.path.join(test_pkg, 'setup.py')
                with contexts.quiet() as (stdout, stderr):
                    # Don't even need to install the package, just
                    # running the setup.py at all is sufficient
                    run_setup(test_setup_py, [str('--name')])

                lines = stdout.readlines()
                assert len(lines) > 0
                assert lines[-1].strip() == 'test_pkg'

    @pytest.mark.parametrize('use_setup_cfg', use_setup_cfg)
    def test_setup_requires_override_nspkg(self, use_setup_cfg):
        """
        Like ``test_setup_requires_overrides_version_conflict`` but where the
        ``setup_requires`` package is part of a namespace package that has
        *already* been imported.
        """

        with contexts.save_pkg_resources_state():
            with contexts.tempdir() as temp_dir:
                foobar_1_archive = os.path.join(temp_dir, 'foo.bar-0.1.tar.gz')
                make_nspkg_sdist(foobar_1_archive, 'foo.bar', '0.1')
                # Now actually go ahead an extract to the temp dir and add the
                # extracted path to sys.path so foo.bar v0.1 is importable
                foobar_1_dir = os.path.join(temp_dir, 'foo.bar-0.1')
                os.mkdir(foobar_1_dir)
                with tarfile.open(foobar_1_archive) as tf:
                    tf.extractall(foobar_1_dir)
                sys.path.insert(1, foobar_1_dir)

                dist = PRDistribution(foobar_1_dir, project_name='foo.bar',
                                      version='0.1')
                working_set.add(dist)

                template = DALS("""\
                    import foo  # Even with foo imported first the
                                # setup_requires package should override
                    import setuptools
                    setuptools.setup(**%r)

                    if not (hasattr(foo, '__path__') and
                            len(foo.__path__) == 2):
                        print('FAIL')

                    if 'foo.bar-0.2' not in foo.__path__[0]:
                        print('FAIL')
                """)

                test_pkg = create_setup_requires_package(
                    temp_dir, 'foo.bar', '0.2', make_nspkg_sdist, template,
                    use_setup_cfg=use_setup_cfg)

                test_setup_py = os.path.join(test_pkg, 'setup.py')

                with contexts.quiet() as (stdout, stderr):
                    try:
                        # Don't even need to install the package, just
                        # running the setup.py at all is sufficient
                        run_setup(test_setup_py, [str('--name')])
                    except pkg_resources.VersionConflict:
                        self.fail(
                            'Installing setup.py requirements '
                            'caused a VersionConflict')

                assert 'FAIL' not in stdout.getvalue()
                lines = stdout.readlines()
                assert len(lines) > 0
                assert lines[-1].strip() == 'test_pkg'

    @pytest.mark.parametrize('use_setup_cfg', use_setup_cfg)
    def test_setup_requires_with_attr_version(self, use_setup_cfg):
        def make_dependency_sdist(dist_path, distname, version):
            files = [(
                'setup.py',
                DALS("""
                    import setuptools
                    setuptools.setup(
                        name={name!r},
                        version={version!r},
                        py_modules=[{name!r}],
                    )
                    """.format(name=distname, version=version)),
            ), (
                distname + '.py',
                DALS("""
                    version = 42
                    """),
            )]
            make_sdist(dist_path, files)
        with contexts.save_pkg_resources_state():
            with contexts.tempdir() as temp_dir:
                test_pkg = create_setup_requires_package(
                    temp_dir, setup_attrs=dict(version='attr: foobar.version'),
                    make_package=make_dependency_sdist,
                    use_setup_cfg=use_setup_cfg+('version',),
                )
                test_setup_py = os.path.join(test_pkg, 'setup.py')
                with contexts.quiet() as (stdout, stderr):
                    run_setup(test_setup_py, [str('--version')])
                lines = stdout.readlines()
                assert len(lines) > 0
                assert lines[-1].strip() == '42'

    def test_setup_requires_honors_pip_env(self, mock_index, monkeypatch):
        monkeypatch.setenv(str('PIP_RETRIES'), str('0'))
        monkeypatch.setenv(str('PIP_TIMEOUT'), str('0'))
        monkeypatch.setenv(str('PIP_INDEX_URL'), mock_index.url)
        with contexts.save_pkg_resources_state():
            with contexts.tempdir() as temp_dir:
                test_pkg = create_setup_requires_package(
                    temp_dir, 'python-xlib', '0.19',
                    setup_attrs=dict(dependency_links=[]))
                test_setup_cfg = os.path.join(test_pkg, 'setup.cfg')
                with open(test_setup_cfg, 'w') as fp:
                    fp.write(DALS(
                        '''
                        [easy_install]
                        index_url = https://pypi.org/legacy/
                        '''))
                test_setup_py = os.path.join(test_pkg, 'setup.py')
                with pytest.raises(distutils.errors.DistutilsError):
                    run_setup(test_setup_py, [str('--version')])
        assert len(mock_index.requests) == 1
        assert mock_index.requests[0].path == '/python-xlib/'

    def test_setup_requires_with_pep508_url(self, mock_index, monkeypatch):
        monkeypatch.setenv(str('PIP_RETRIES'), str('0'))
        monkeypatch.setenv(str('PIP_TIMEOUT'), str('0'))
        monkeypatch.setenv(str('PIP_INDEX_URL'), mock_index.url)
        with contexts.save_pkg_resources_state():
            with contexts.tempdir() as temp_dir:
                dep_sdist = os.path.join(temp_dir, 'dep.tar.gz')
                make_trivial_sdist(dep_sdist, 'dependency', '42')
                dep_url = path_to_url(dep_sdist, authority='localhost')
                test_pkg = create_setup_requires_package(
                    temp_dir,
                    'python-xlib', '0.19', # Ignored (overriden by setup_attrs).
                    setup_attrs=dict(setup_requires='dependency @ %s' % dep_url))
                test_setup_py = os.path.join(test_pkg, 'setup.py')
                run_setup(test_setup_py, [str('--version')])
        assert len(mock_index.requests) == 0

    def test_setup_requires_with_allow_hosts(self, mock_index):
        ''' The `allow-hosts` option in not supported anymore. '''
        with contexts.save_pkg_resources_state():
            with contexts.tempdir() as temp_dir:
                test_pkg = os.path.join(temp_dir, 'test_pkg')
                test_setup_py = os.path.join(test_pkg, 'setup.py')
                test_setup_cfg = os.path.join(test_pkg, 'setup.cfg')
                os.mkdir(test_pkg)
                with open(test_setup_py, 'w') as fp:
                    fp.write(DALS(
                        '''
                        from setuptools import setup
                        setup(setup_requires='python-xlib')
                        '''))
                with open(test_setup_cfg, 'w') as fp:
                    fp.write(DALS(
                        '''
                        [easy_install]
                        allow_hosts = *
                        '''))
                with pytest.raises(distutils.errors.DistutilsError):
                    run_setup(test_setup_py, [str('--version')])
        assert len(mock_index.requests) == 0

    def test_setup_requires_with_python_requires(self, monkeypatch, tmpdir):
        ''' Check `python_requires` is honored. '''
        monkeypatch.setenv(str('PIP_RETRIES'), str('0'))
        monkeypatch.setenv(str('PIP_TIMEOUT'), str('0'))
        monkeypatch.setenv(str('PIP_NO_INDEX'), str('1'))
        monkeypatch.setenv(str('PIP_VERBOSE'), str('1'))
        dep_1_0_sdist = 'dep-1.0.tar.gz'
        dep_1_0_url = path_to_url(str(tmpdir / dep_1_0_sdist))
        dep_1_0_python_requires = '>=2.7'
        make_python_requires_sdist(str(tmpdir / dep_1_0_sdist), 'dep', '1.0', dep_1_0_python_requires)
        dep_2_0_sdist = 'dep-2.0.tar.gz'
        dep_2_0_url = path_to_url(str(tmpdir / dep_2_0_sdist))
        dep_2_0_python_requires = '!=' + '.'.join(map(str, sys.version_info[:2])) + '.*'
        make_python_requires_sdist(str(tmpdir / dep_2_0_sdist), 'dep', '2.0', dep_2_0_python_requires)
        index = tmpdir / 'index.html'
        index.write_text(DALS(
            '''
            <!DOCTYPE html>
            <html><head><title>Links for dep</title></head>
            <body>
                <h1>Links for dep</h1>
                <a href="{dep_1_0_url}" data-requires-python="{dep_1_0_python_requires}">{dep_1_0_sdist}</a><br/>
                <a href="{dep_2_0_url}" data-requires-python="{dep_2_0_python_requires}">{dep_2_0_sdist}</a><br/>
            </body>
            </html>
            ''').format(
                dep_1_0_url=dep_1_0_url,
                dep_1_0_sdist=dep_1_0_sdist,
                dep_1_0_python_requires=dep_1_0_python_requires,
                dep_2_0_url=dep_2_0_url,
                dep_2_0_sdist=dep_2_0_sdist,
                dep_2_0_python_requires=dep_2_0_python_requires,
            ), 'utf-8')
        index_url = path_to_url(str(index))
        with contexts.save_pkg_resources_state():
            test_pkg = create_setup_requires_package(
                str(tmpdir),
                'python-xlib', '0.19', # Ignored (overriden by setup_attrs).
                setup_attrs=dict(setup_requires='dep', dependency_links=[index_url]))
            test_setup_py = os.path.join(test_pkg, 'setup.py')
            run_setup(test_setup_py, [str('--version')])
        eggs = list(map(str, pkg_resources.find_distributions(os.path.join(test_pkg, '.eggs'))))
        assert eggs == ['dep 1.0']

<<<<<<< HEAD
    @pytest.mark.parametrize('use_legacy_installer,with_dependency_links_in_setup_py',
                             itertools.product((False, True), (False, True)))
    def test_setup_requires_with_find_links_in_setup_cfg(self, monkeypatch,
                                                         use_legacy_installer,
                                                         with_dependency_links_in_setup_py):
        monkeypatch.setenv(str('PIP_RETRIES'), str('0'))
        monkeypatch.setenv(str('PIP_TIMEOUT'), str('0'))
        with contexts.save_pkg_resources_state():
            with contexts.tempdir() as temp_dir:
                make_trivial_sdist(os.path.join(temp_dir, 'python-xlib-42.tar.gz'), 'python-xlib', '42')
=======
    def test_setup_requires_with_transitive_extra_dependency(self, monkeypatch):
        # Use case: installing a package with a build dependency on
        # an already installed `dep[extra]`, which in turn depends
        # on `extra_dep` (whose is not already installed).
        with contexts.save_pkg_resources_state():
            with contexts.tempdir() as temp_dir:
                # Create source distribution for `extra_dep`.
                make_trivial_sdist(os.path.join(temp_dir, 'extra_dep-1.0.tar.gz'), 'extra_dep', '1.0')
                # Create source tree for `dep`.
                dep_pkg = os.path.join(temp_dir, 'dep')
                os.mkdir(dep_pkg)
                build_files({
                    'setup.py':
                    DALS("""
                          import setuptools
                          setuptools.setup(
                              name='dep', version='2.0',
                              extras_require={'extra': ['extra_dep']},
                          )
                         """),
                    'setup.cfg': '',
                }, prefix=dep_pkg)
                # "Install" dep.
                run_setup(os.path.join(dep_pkg, 'setup.py'), [str('dist_info')])
                working_set.add_entry(dep_pkg)
                # Create source tree for test package.
>>>>>>> 812b83c9
                test_pkg = os.path.join(temp_dir, 'test_pkg')
                test_setup_py = os.path.join(test_pkg, 'setup.py')
                test_setup_cfg = os.path.join(test_pkg, 'setup.cfg')
                os.mkdir(test_pkg)
                with open(test_setup_py, 'w') as fp:
<<<<<<< HEAD
                    if with_dependency_links_in_setup_py:
                        dependency_links = [os.path.join(temp_dir, 'links')]
                    else:
                        dependency_links = []
                    fp.write(DALS(
                        '''
                        from setuptools import installer, setup
                        if {use_legacy_installer}:
                            installer.fetch_build_egg = installer._legacy_fetch_build_egg
                        setup(setup_requires='python-xlib==42',
                        dependency_links={dependency_links!r})
                        ''').format(use_legacy_installer=use_legacy_installer,
                                    dependency_links=dependency_links))
                with open(test_setup_cfg, 'w') as fp:
                    fp.write(DALS(
                        '''
                        [easy_install]
                        index_url = {index_url}
                        find_links = {find_links}
                        ''').format(index_url=os.path.join(temp_dir, 'index'),
                                    find_links=temp_dir))
=======
                    fp.write(DALS(
                        '''
                        from setuptools import installer, setup
                        setup(setup_requires='dep[extra]')
                        '''))
                # Check...
                monkeypatch.setenv(str('PIP_FIND_LINKS'), str(temp_dir))
                monkeypatch.setenv(str('PIP_NO_INDEX'), str('1'))
                monkeypatch.setenv(str('PIP_RETRIES'), str('0'))
                monkeypatch.setenv(str('PIP_TIMEOUT'), str('0'))
>>>>>>> 812b83c9
                run_setup(test_setup_py, [str('--version')])


def make_trivial_sdist(dist_path, distname, version):
    """
    Create a simple sdist tarball at dist_path, containing just a simple
    setup.py.
    """

    make_sdist(dist_path, [
        ('setup.py',
         DALS("""\
             import setuptools
             setuptools.setup(
                 name=%r,
                 version=%r
             )
         """ % (distname, version))),
        ('setup.cfg', ''),
    ])


def make_nspkg_sdist(dist_path, distname, version):
    """
    Make an sdist tarball with distname and version which also contains one
    package with the same name as distname.  The top-level package is
    designated a namespace package).
    """

    parts = distname.split('.')
    nspackage = parts[0]

    packages = ['.'.join(parts[:idx]) for idx in range(1, len(parts) + 1)]

    setup_py = DALS("""\
        import setuptools
        setuptools.setup(
            name=%r,
            version=%r,
            packages=%r,
            namespace_packages=[%r]
        )
    """ % (distname, version, packages, nspackage))

    init = "__import__('pkg_resources').declare_namespace(__name__)"

    files = [('setup.py', setup_py),
             (os.path.join(nspackage, '__init__.py'), init)]
    for package in packages[1:]:
        filename = os.path.join(*(package.split('.') + ['__init__.py']))
        files.append((filename, ''))

    make_sdist(dist_path, files)


def make_python_requires_sdist(dist_path, distname, version, python_requires):
    make_sdist(dist_path, [
        ('setup.py', DALS("""\
                          import setuptools
                          setuptools.setup(
                              name={name!r},
                              version={version!r},
                              python_requires={python_requires!r},
                          )
                          """).format(name=distname, version=version,
                                      python_requires=python_requires)),
         ('setup.cfg', ''),
    ])


def make_sdist(dist_path, files):
    """
    Create a simple sdist tarball at dist_path, containing the files
    listed in ``files`` as ``(filename, content)`` tuples.
    """

    # Distributions with only one file don't play well with pip.
    assert len(files) > 1
    with tarfile.open(dist_path, 'w:gz') as dist:
        for filename, content in files:
            file_bytes = io.BytesIO(content.encode('utf-8'))
            file_info = tarfile.TarInfo(name=filename)
            file_info.size = len(file_bytes.getvalue())
            file_info.mtime = int(time.time())
            dist.addfile(file_info, fileobj=file_bytes)


def create_setup_requires_package(path, distname='foobar', version='0.1',
                                  make_package=make_trivial_sdist,
                                  setup_py_template=None, setup_attrs={},
                                  use_setup_cfg=()):
    """Creates a source tree under path for a trivial test package that has a
    single requirement in setup_requires--a tarball for that requirement is
    also created and added to the dependency_links argument.

    ``distname`` and ``version`` refer to the name/version of the package that
    the test package requires via ``setup_requires``.  The name of the test
    package itself is just 'test_pkg'.
    """

    test_setup_attrs = {
        'name': 'test_pkg', 'version': '0.0',
        'setup_requires': ['%s==%s' % (distname, version)],
        'dependency_links': [os.path.abspath(path)]
    }
    test_setup_attrs.update(setup_attrs)

    test_pkg = os.path.join(path, 'test_pkg')
    os.mkdir(test_pkg)

    # setup.cfg
    if use_setup_cfg:
        options = []
        metadata = []
        for name in use_setup_cfg:
            value = test_setup_attrs.pop(name)
            if name in 'name version'.split():
                section = metadata
            else:
                section = options
            if isinstance(value, (tuple, list)):
                value = ';'.join(value)
            section.append('%s: %s' % (name, value))
        test_setup_cfg_contents = DALS(
                """
                [metadata]
                {metadata}
                [options]
                {options}
                """
            ).format(
                options='\n'.join(options),
                metadata='\n'.join(metadata),
            )
    else:
        test_setup_cfg_contents = ''
    with open(os.path.join(test_pkg, 'setup.cfg'), 'w') as f:
        f.write(test_setup_cfg_contents)

    # setup.py
    if setup_py_template is None:
        setup_py_template = DALS("""\
            import setuptools
            setuptools.setup(**%r)
        """)
    with open(os.path.join(test_pkg, 'setup.py'), 'w') as f:
        f.write(setup_py_template % test_setup_attrs)

    foobar_path = os.path.join(path, '%s-%s.tar.gz' % (distname, version))
    make_package(foobar_path, distname, version)

    return test_pkg


@pytest.mark.skipif(
    sys.platform.startswith('java') and ei.is_sh(sys.executable),
    reason="Test cannot run under java when executable is sh"
)
class TestScriptHeader:
    non_ascii_exe = '/Users/José/bin/python'
    if six.PY2:
        non_ascii_exe = non_ascii_exe.encode('utf-8')
    exe_with_spaces = r'C:\Program Files\Python36\python.exe'

    def test_get_script_header(self):
        expected = '#!%s\n' % ei.nt_quote_arg(os.path.normpath(sys.executable))
        actual = ei.ScriptWriter.get_header('#!/usr/local/bin/python')
        assert actual == expected

    def test_get_script_header_args(self):
        expected = '#!%s -x\n' % ei.nt_quote_arg(
            os.path.normpath(sys.executable))
        actual = ei.ScriptWriter.get_header('#!/usr/bin/python -x')
        assert actual == expected

    def test_get_script_header_non_ascii_exe(self):
        actual = ei.ScriptWriter.get_header(
            '#!/usr/bin/python',
            executable=self.non_ascii_exe)
        expected = str('#!%s -x\n') % self.non_ascii_exe
        assert actual == expected

    def test_get_script_header_exe_with_spaces(self):
        actual = ei.ScriptWriter.get_header(
            '#!/usr/bin/python',
            executable='"' + self.exe_with_spaces + '"')
        expected = '#!"%s"\n' % self.exe_with_spaces
        assert actual == expected


class TestCommandSpec:
    def test_custom_launch_command(self):
        """
        Show how a custom CommandSpec could be used to specify a #! executable
        which takes parameters.
        """
        cmd = ei.CommandSpec(['/usr/bin/env', 'python3'])
        assert cmd.as_header() == '#!/usr/bin/env python3\n'

    def test_from_param_for_CommandSpec_is_passthrough(self):
        """
        from_param should return an instance of a CommandSpec
        """
        cmd = ei.CommandSpec(['python'])
        cmd_new = ei.CommandSpec.from_param(cmd)
        assert cmd is cmd_new

    @mock.patch('sys.executable', TestScriptHeader.exe_with_spaces)
    @mock.patch.dict(os.environ)
    def test_from_environment_with_spaces_in_executable(self):
        os.environ.pop('__PYVENV_LAUNCHER__', None)
        cmd = ei.CommandSpec.from_environment()
        assert len(cmd) == 1
        assert cmd.as_header().startswith('#!"')

    def test_from_simple_string_uses_shlex(self):
        """
        In order to support `executable = /usr/bin/env my-python`, make sure
        from_param invokes shlex on that input.
        """
        cmd = ei.CommandSpec.from_param('/usr/bin/env my-python')
        assert len(cmd) == 2
        assert '"' not in cmd.as_header()


class TestWindowsScriptWriter:
    def test_header(self):
        hdr = ei.WindowsScriptWriter.get_header('')
        assert hdr.startswith('#!')
        assert hdr.endswith('\n')
        hdr = hdr.lstrip('#!')
        hdr = hdr.rstrip('\n')
        # header should not start with an escaped quote
        assert not hdr.startswith('\\"')<|MERGE_RESOLUTION|>--- conflicted
+++ resolved
@@ -745,7 +745,6 @@
         eggs = list(map(str, pkg_resources.find_distributions(os.path.join(test_pkg, '.eggs'))))
         assert eggs == ['dep 1.0']
 
-<<<<<<< HEAD
     @pytest.mark.parametrize('use_legacy_installer,with_dependency_links_in_setup_py',
                              itertools.product((False, True), (False, True)))
     def test_setup_requires_with_find_links_in_setup_cfg(self, monkeypatch,
@@ -756,7 +755,34 @@
         with contexts.save_pkg_resources_state():
             with contexts.tempdir() as temp_dir:
                 make_trivial_sdist(os.path.join(temp_dir, 'python-xlib-42.tar.gz'), 'python-xlib', '42')
-=======
+                test_pkg = os.path.join(temp_dir, 'test_pkg')
+                test_setup_py = os.path.join(test_pkg, 'setup.py')
+                test_setup_cfg = os.path.join(test_pkg, 'setup.cfg')
+                os.mkdir(test_pkg)
+                with open(test_setup_py, 'w') as fp:
+                    if with_dependency_links_in_setup_py:
+                        dependency_links = [os.path.join(temp_dir, 'links')]
+                    else:
+                        dependency_links = []
+                    fp.write(DALS(
+                        '''
+                        from setuptools import installer, setup
+                        if {use_legacy_installer}:
+                            installer.fetch_build_egg = installer._legacy_fetch_build_egg
+                        setup(setup_requires='python-xlib==42',
+                        dependency_links={dependency_links!r})
+                        ''').format(use_legacy_installer=use_legacy_installer,
+                                    dependency_links=dependency_links))
+                with open(test_setup_cfg, 'w') as fp:
+                    fp.write(DALS(
+                        '''
+                        [easy_install]
+                        index_url = {index_url}
+                        find_links = {find_links}
+                        ''').format(index_url=os.path.join(temp_dir, 'index'),
+                                    find_links=temp_dir))
+                run_setup(test_setup_py, [str('--version')])
+
     def test_setup_requires_with_transitive_extra_dependency(self, monkeypatch):
         # Use case: installing a package with a build dependency on
         # an already installed `dep[extra]`, which in turn depends
@@ -783,35 +809,11 @@
                 run_setup(os.path.join(dep_pkg, 'setup.py'), [str('dist_info')])
                 working_set.add_entry(dep_pkg)
                 # Create source tree for test package.
->>>>>>> 812b83c9
                 test_pkg = os.path.join(temp_dir, 'test_pkg')
                 test_setup_py = os.path.join(test_pkg, 'setup.py')
                 test_setup_cfg = os.path.join(test_pkg, 'setup.cfg')
                 os.mkdir(test_pkg)
                 with open(test_setup_py, 'w') as fp:
-<<<<<<< HEAD
-                    if with_dependency_links_in_setup_py:
-                        dependency_links = [os.path.join(temp_dir, 'links')]
-                    else:
-                        dependency_links = []
-                    fp.write(DALS(
-                        '''
-                        from setuptools import installer, setup
-                        if {use_legacy_installer}:
-                            installer.fetch_build_egg = installer._legacy_fetch_build_egg
-                        setup(setup_requires='python-xlib==42',
-                        dependency_links={dependency_links!r})
-                        ''').format(use_legacy_installer=use_legacy_installer,
-                                    dependency_links=dependency_links))
-                with open(test_setup_cfg, 'w') as fp:
-                    fp.write(DALS(
-                        '''
-                        [easy_install]
-                        index_url = {index_url}
-                        find_links = {find_links}
-                        ''').format(index_url=os.path.join(temp_dir, 'index'),
-                                    find_links=temp_dir))
-=======
                     fp.write(DALS(
                         '''
                         from setuptools import installer, setup
@@ -822,7 +824,6 @@
                 monkeypatch.setenv(str('PIP_NO_INDEX'), str('1'))
                 monkeypatch.setenv(str('PIP_RETRIES'), str('0'))
                 monkeypatch.setenv(str('PIP_TIMEOUT'), str('0'))
->>>>>>> 812b83c9
                 run_setup(test_setup_py, [str('--version')])
 
 
