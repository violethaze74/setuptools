--- conflicted
+++ resolved
@@ -3,11 +3,7 @@
 from __future__ import unicode_literals
 
 import io
-<<<<<<< HEAD
 import collections
-
-from setuptools.dist import DistDeprecationWarning, _get_unpatched
-=======
 import re
 from distutils.errors import DistutilsSetupError
 from setuptools.dist import (
@@ -15,7 +11,6 @@
     check_package_data,
     DistDeprecationWarning,
 )
->>>>>>> cb64d3a8
 from setuptools import Distribution
 from setuptools.extern.six.moves.urllib.request import pathname2url
 from setuptools.extern.six.moves.urllib_parse import urljoin
@@ -277,7 +272,6 @@
             assert line in pkg_lines_set
 
 
-<<<<<<< HEAD
 def test_provides_extras_deterministic_order():
     extras = collections.OrderedDict()
     extras['a'] = ['foo']
@@ -289,7 +283,8 @@
         reversed(list(attrs['extras_require'].items())))
     dist = Distribution(attrs)
     assert dist.metadata.provides_extras == ['b', 'a']
-=======
+
+   
 CHECK_PACKAGE_DATA_TESTS = (
     # Valid.
     ({
@@ -332,5 +327,4 @@
         assert check_package_data(None, 'package_data', package_data) is None
     else:
         with pytest.raises(DistutilsSetupError, match=re.escape(expected_message)):
-            check_package_data(None, str('package_data'), package_data)
->>>>>>> cb64d3a8
+            check_package_data(None, str('package_data'), package_data)