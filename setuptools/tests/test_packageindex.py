--- conflicted
+++ resolved
@@ -4,14 +4,10 @@
 import os
 import distutils.errors
 
-<<<<<<< HEAD
 import six
 from six.moves import urllib, http_client
-=======
-from setuptools.compat import httplib, HTTPError, unicode, pathname2url
+
 from .textwrap import DALS
->>>>>>> 6bdbe895
-
 import pkg_resources
 import setuptools.package_index
 from setuptools.tests.server import IndexServer
@@ -74,14 +70,8 @@
         url = 'http://http://svn.pythonpaste.org/Paste/wphp/trunk'
         try:
             index.open_url(url)
-<<<<<<< HEAD
-        except distutils.errors.DistutilsError:
-            error = sys.exc_info()[1]
+        except distutils.errors.DistutilsError as error:
             msg = six.text_type(error)
-=======
-        except distutils.errors.DistutilsError as error:
-            msg = unicode(error)
->>>>>>> 6bdbe895
             assert 'nonnumeric port' in msg or 'getaddrinfo failed' in msg or 'Name or service not known' in msg
             return
         raise RuntimeError("Did not raise")
